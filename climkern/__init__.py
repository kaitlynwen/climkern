<<<<<<< HEAD
from . import util
from .frontend import (
    calc_alb_feedback,
    calc_cloud_LW,
    calc_cloud_LW_res,
    calc_cloud_SW,
    calc_cloud_SW_res,
    calc_dCRE_LW,
    calc_dCRE_SW,
    calc_q_feedbacks,
    calc_RH_feedback,
    calc_strato_q,
    calc_strato_T,
    calc_T_feedbacks,
    spat_avg,
    tutorial_data,
)

__all__ = [
    "calc_alb_feedback",
    "calc_T_feedbacks",
    "calc_q_feedbacks",
    "calc_dCRE_SW",
    "calc_dCRE_LW",
    "calc_cloud_LW",
    "calc_cloud_SW",
    "calc_cloud_LW_res",
    "calc_cloud_SW_res",
    "calc_strato_T",
    "calc_strato_q",
    "calc_RH_feedback",
    "tutorial_data",
    "spat_avg",
    "util",
]
=======
from .frontend import calc_alb_feedback, calc_T_feedbacks
from .frontend import calc_q_feedbacks, calc_dCRE_SW, calc_dCRE_LW
from .frontend import calc_cloud_LW, calc_cloud_SW
from .frontend import calc_cloud_LW_res, calc_cloud_SW_res
from .frontend import calc_strato_T,calc_strato_q,calc_RH_feedback
from .frontend import tutorial_data, spat_avg
from . import util
>>>>>>> 2eb76815
<|MERGE_RESOLUTION|>--- conflicted
+++ resolved
@@ -1,4 +1,9 @@
-<<<<<<< HEAD
+from .frontend import calc_alb_feedback, calc_T_feedbacks
+from .frontend import calc_q_feedbacks, calc_dCRE_SW, calc_dCRE_LW
+from .frontend import calc_cloud_LW, calc_cloud_SW
+from .frontend import calc_cloud_LW_res, calc_cloud_SW_res
+from .frontend import calc_strato_T,calc_strato_q,calc_RH_feedback
+from .frontend import tutorial_data, spat_avg
 from . import util
 from .frontend import (
     calc_alb_feedback,
@@ -33,13 +38,4 @@
     "tutorial_data",
     "spat_avg",
     "util",
-]
-=======
-from .frontend import calc_alb_feedback, calc_T_feedbacks
-from .frontend import calc_q_feedbacks, calc_dCRE_SW, calc_dCRE_LW
-from .frontend import calc_cloud_LW, calc_cloud_SW
-from .frontend import calc_cloud_LW_res, calc_cloud_SW_res
-from .frontend import calc_strato_T,calc_strato_q,calc_RH_feedback
-from .frontend import tutorial_data, spat_avg
-from . import util
->>>>>>> 2eb76815
+]