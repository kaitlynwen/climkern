# import required packages
import xarray as xr
import xesmf as xe
import warnings
import numpy as np
from importlib_resources import files
from xarray import DataArray

# import functions from util.py
# from climkern.util import *
from .util import *

# change warning format
warnings.formatwarning = custom_formatwarning

# Apply warning filter to prevent xarray renaming warming
# Ideally, this will be removed in the future
warnings.filterwarnings('ignore','.*does not create an index anymore.*')
    
# def calc_alb_feedback(ctrl_rsus,ctrl_rsds,pert_rsus,pert_rsds,kern='GFDL',
#                       sky="all-sky"):
def calc_alb_feedback(
    ctrl_rsus:DataArray,
    ctrl_rsds:DataArray,
    pert_rsus:DataArray,
    pert_rsds:DataArray,
    kern:str = 'GFDL',
    sky:str = 'all-sky'
) -> DataArray:
    """
    Calculate the radiative perturbation (W/m^2) from changes in surface
    albedo using user-specified radiative kernel. Horizontal resolution
    is kept at input data's resolution.
    
    Parameters
    ----------
    ctrl_rsus : xarray DataArray
        DataArray containing the upwelling SW radiation at the surface in the
        control simulation. Must be 3D with coordinates of time, latitude, and
        longitude with units of W/m^2.
        
    ctrl_rsds : xarray DataArray
        DataArray containing the downwelling SW radiation at the surface in
        the control simulation. Must be 3D with coordinates of time, latitude,
        and longitude with units of W/m^2.
        
    pert_rsus : xarray DataArray
        DataArray containing the upwelling SW radiation at the surface in the
        perturbed simulation. Must be 3D with coordinates of time, latitude,
        and longitude with units of W/m^2.
        
    pert_rsds : xarray DataArray
        DataArray containing the downwelling SW radiation at the surface in
        the perturbed simulation. Must be 3D with coordinates of time, 
        latitude, and longitude with units of W/m^2.

    kern : string, optional
        String specifying the name of the desired kernel. Defaults to "GFDL".

    sky : string, optional
        String, either "all-sky" or "clear-sky", specifying whether to
        calculate the all-sky or clear-sky feedbacks. Defaults to "all-sky".

    Returns
    -------
    alb_feedback : xarray DataArray
        3D DataArray containing radiative perturbations at TOA caused by
        changes in surface albedo with coordinates of time, latitude, and
        longitude.
    """
    # get correct key for all-sky or clear-sky
    alb_key = 'sw_a' if check_sky(sky)=='all-sky' else 'swclr_a'

    # check input coordinates
    for d in [ctrl_rsus,ctrl_rsds,pert_rsus,pert_rsds]:
        d = check_coords(d)

    # calculate albedo and create control climatology
    ctrl_alb_clim = make_clim(get_albedo(ctrl_rsus,ctrl_rsds))
    pert_alb = get_albedo(pert_rsus, pert_rsds)
        
    # tile climatology and take difference
    ctrl_alb_clim_tiled = tile_data(ctrl_alb_clim,pert_alb)
    diff_alb = pert_alb - ctrl_alb_clim_tiled
    
    # read in and regrid surface albedo kernel
    kernel = get_kern(kern)
    regridder = xe.Regridder(kernel[alb_key],diff_alb,method='bilinear',
                             reuse_weights=False,periodic=True,
                            extrap_method='nearest_s2d')
    kernel = tile_data(regridder(kernel[alb_key]),diff_alb)
    
    # calculate feedbacks
    # the 100 is to convert albedo to percent
    alb_feedback = diff_alb * kernel * 100
    return alb_feedback

def calc_T_feedbacks(ctrl_ta,ctrl_ts,ctrl_ps,pert_ta,pert_ts,pert_ps,
                     pert_trop=None,kern='GFDL',sky='all-sky',fixRH=False):
    """
    Calculate the raditive pertubations (W/m^2) at the TOA from changes in
    surface skin and air temperature using user-specified kernel. Horizontal
    resolution is kept at input data's resolution.
    
    Parameters
    ----------
    ctrl_ta : xarray DataArray
        DataArray containing air temperature on pressure levels in the
        control simulation. 4D with coordinates of time, latitude, longitude,
        and pressure level and units of K.
        
    ctrl_ts : xarray DataArray
        DataArray containing surface skin temperature in the control 
        simulation. 3D with coordinates of time, latitude, and longitude
        and units of K.
        
    ctrl_ps : xarray DataArray
        DataArray containing surface pressure in the control simulation. 3D 
        with coordinates of time, latitude, and longitude and units of Pa or 
        hPa.
        
    pert_ta : xarray DataArray
        DataArray containing air temperature on pressure levels in the
        perturbed simulation. 4D with coordinates of time, latitude, 
        longitude, and pressure level and units of K.
        
    pert_ts : xarray DataArray
        DataArray containing surface skin temperature in the perturbed 
        simulation. 3D with coordinates of time, latitude, and longitude
        and units of K.
        
    pert_ps : xarray DataArray
        DataArray containing surface pressure in the perturbed simulation. 3D
        with coordinates of time, latitude, and longitude and units of Pa or 
        hPa.
        
    pert_trop : xarray DataArray, optional
        DataArray containing tropopause pressure in the perturbed simulation.
        3D with coordinates of time, latitude, and longitude and units of Pa
        or hPa. If not provided, ClimKern will assume a tropopause height of
        300 hPa at the equator, linearly decreasing with the cosine of
        latitude to 100 hPa at the poles.

    kern : string, optional
        String specifying the name of the desired kernel. Defaults to "GFDL".
        
    sky : string, optional
        String, either "all-sky" or "clear-sky", specifying whether to
        calculate the all-sky or clear-sky feedbacks. Defaults to "all-sky".

    fixRH : boolean, optional
        Specifies whether to calculate alternative Planck and lapse rate
        feedbacks using relative humidity as a state variable, as outlined
        in Held & Shell (2012).

    Returns
    -------
    lr_feedback : xarray DataArray
        3D DataArray containing radiative perturbations at TOA caused by
        changes in tropospheric lapse rate with coordinates of time, latitude,
        and longitude.
        
    planck_feedback : xarray DataArray
        3D DataArray containing radiative perturbations at TOA caused by
        vertically-uniform temperature change with coordinates of time, 
        latitude, and longitude.
    """
    # get correct keys for all-sky or clear-sky
    t_key = 'lw_t' if check_sky(sky)=='all-sky' else 'lwclr_t'
    ts_key = 'lw_ts' if sky=='all-sky' else 'lwclr_ts'

    # if using RH as a state variable, read in water vapor kernels too
    if(fixRH==True):
        qlw_key = 'lw_q' if sky=='all-sky' else 'lwclr_q'
        qsw_key = 'sw_q' if sky=='all-sky' else 'swclr_q'

    # check input coordinates
    for d in [ctrl_ta,pert_ta]:
        d = check_coords(d,ndim=4)
    for d in [ctrl_ts,ctrl_ps,pert_ts,pert_ps]:
        d = check_coords(d)

    # check input units
    ctrl_ta = check_var_units(check_plev_units(ctrl_ta),'T')
    pert_ta = check_var_units(check_plev_units(pert_ta),'T')
    ctrl_ts = check_var_units(ctrl_ts,'T')
    pert_ts = check_var_units(pert_ts,'T')
    ctrl_ps = check_pres_units(ctrl_ps,"ctrl PS")
    pert_ps = check_pres_units(pert_ps,"pert PS")

    # check tropopause units if provided by user, else create dummy tropopause
    if(type(pert_trop) == type(None)):
        pert_trop = make_tropo(ctrl_ps)
    else:
        pert_trop = check_coords(pert_trop)
        pert_trop = check_pres_units(pert_trop,"pert tropopause")

    # mask values below the surface & make climatology
    ctrl_ps_clim = make_clim(ctrl_ps)
    ctrl_ta_clim = make_clim(ctrl_ta)
    ctrl_ta_clim = ctrl_ta_clim.where(ctrl_ta_clim.plev < ctrl_ps_clim)
    ctrl_ts_clim = make_clim(ctrl_ts)
    
    # calculate change in air and surface skin temperature
    diff_ta = (pert_ta - tile_data(ctrl_ta_clim,pert_ta))
    diff_ts = pert_ts - tile_data(ctrl_ts_clim,pert_ts)
    
    # read in and regrid temperature kernel
    kernel = check_plev(get_kern(kern))
    regridder = xe.Regridder(kernel[t_key],diff_ts,method='bilinear',
                             reuse_weights=False,periodic=True,
                            extrap_method='nearest_s2d')
    ta_kernel = tile_data(regridder(kernel[t_key]),diff_ta)
    ts_kernel = tile_data(regridder(kernel[ts_key],skipna=True),diff_ta)

    # repeat process for water vapor kernels if using RH
    if(fixRH==True):
        qlw_kernel = tile_data(regridder(kernel[qlw_key]),diff_ta)
        qsw_kernel = tile_data(regridder(kernel[qsw_key]),diff_ta)
        # overwrite ta_kernel to include q kernel
        ta_kernel = ta_kernel + qlw_kernel + qsw_kernel

    # regrid temperature differences to kernel pressure levels
    # we have to extrapolate in case the lowest model plev is above the
    # kernel's.
    
    diff_ta = diff_ta.interp_like(ta_kernel,kwargs={
        "fill_value": "extrapolate"})

    # use get_dp in climkern.util to calculate layer thickness
    dp = get_dp(diff_ta,pert_ps,pert_trop,layer='troposphere')
    
    # calculate feedbacks
    # for lapse rate, use the deviation of the air temperature response
    # from vertically uniform warming
    lr_feedback = ((ta_kernel * (diff_ta - diff_ts).fillna(0)) * dp/10000
                  ).sum(dim='plev',min_count=1)
    
    # for planck, assume vertically uniform warming and 
    # account for surface temperature change
    planck_feedback = ((ts_kernel * diff_ts) + (ta_kernel * xr.broadcast(
        diff_ts,diff_ta)[0].fillna(0) * dp/10000).sum(dim='plev',min_count=1))
       
    return(lr_feedback,planck_feedback)


def calc_q_feedbacks(ctrl_q,ctrl_ta,ctrl_ps,pert_q,pert_ps,pert_trop=None,
                     kern='GFDL',sky='all-sky',method='pendergrass'):
    """
    Calculate the raditive pertubations (W/m^2), LW & SW, at the TOA from 
    changes in specific humidity using user-specified kernel. Horizontal
    resolution is kept at input data's resolution.
    
    Parameters
    ----------
    ctrl_q : xarray DataArray
        DataArray containing specific humidity on pressure levels in the
        control simulation. 4D with coordinates of time, latitude, longitude,
        and pressure level and units of "1", "kg/kg", or "g/kg".

    ctrl_ta : xarray DataArray
        DataArray containing air temperature on pressure levels in the
        control simulation. 4D with coordinates of time, latitude, longitude,
        and pressure level and units of K.
        
    ctrl_ps : xarray DataArray
        DataArray containing surface pressure in the control simulation. 3D 
        with coordinates of time, latitude, and longitude and units of Pa or 
        hPa.
        
    pert_q : xarray DataArray
        DataArray containing specific humidity on pressure levels in the
        perturbed simulation. 4D with coordinates of time, latitude, 
        longitude, and pressure level and units of "1", "kg/kg", or "g/kg".
        
    pert_ps : xarray DataArray
        DataArray containing surface pressure in the perturbed simulation. 3D
        with coordinates of time, latitude, and longitude and units of Pa or 
        hPa.
        
    pert_trop : xarray DataArray, optional
        DataArray containing tropopause pressure in the perturbed simulation.
        3D with coordinates of time, latitude, and longitude and units of Pa
        or hPa. If not provided, ClimKern will assume a tropopause height of
        300 hPa at the equator, linearly decreasing with the cosine of
        latitude to 100 hPa at the poles.

    kern : string, optional
        String specifying the name of the desired kernel. Defaults to "GFDL".

    sky : string, optional
        String, either "all-sky" or "clear-sky", specifying whether to
        calculate the all-sky or clear-sky feedbacks. Defaults to "all-sky".

    method : string, optional
        Specifies the method to use to calculate the specific humidity
        feedback. Options are "pendergrass" (default), "kramer", "zelinka",
        and "linear". 

    Returns
    -------
    lw_q_feedback : xarray DataArray
        3D DataArray containing LW radiative perturbations at TOA caused by
        changes in specific humidity with coordinates of time, latitude,
        and longitude.
        
    sw_q_feedback : xarray DataArray
        3D DataArray containing SW radiative perturbations at TOA caused by
        changes in specific humidity with coordinates of time, latitude,
        and longitude.
    """
    # get correct keys for all-sky or clear-sky
    qlw_key = 'lw_q' if check_sky(sky)=='all-sky' else 'lwclr_q'
    qsw_key = 'sw_q' if sky=='all-sky' else 'swclr_q'

    # check input coordinates
    for d in [ctrl_q,ctrl_ta,pert_q]:
        d = check_coords(d,ndim=4)
    for d in [ctrl_ps,pert_ps]:
        d = check_coords(d)

    # check input units
    ctrl_ta = check_var_units(check_plev_units(ctrl_ta),'T')
    ctrl_q = check_var_units(check_plev_units(ctrl_q),'q')
    pert_q = check_var_units(check_plev_units(pert_q),'q')
    ctrl_ps = check_pres_units(ctrl_ps,"ctrl PS")
    pert_ps = check_pres_units(pert_ps,"pert PS")

    # check tropopause units if provided by user, else create dummy tropopause
    if(type(pert_trop) == type(None)):
        pert_trop = make_tropo(ctrl_ps)
    else:
        pert_trop = check_coords(pert_trop)
        pert_trop = check_pres_units(pert_trop,"pert tropopause")
    
    # mask values below the surface & make climatology
    ctrl_ps_clim = make_clim(ctrl_ps)
    ctrl_q_clim = make_clim(ctrl_q)
    ctrl_q_clim = ctrl_q_clim.where(ctrl_q_clim.plev<ctrl_ps_clim)
    ctrl_ta_clim = make_clim(ctrl_ta)
    ctrl_ta_clim = ctrl_ta_clim.where(ctrl_ta_clim.plev<ctrl_ps_clim)

    # if q has units of unity or kg/kg, we will have to 
    # multiply by 1000 later on to make it g/kg
    if(ctrl_q.units in ['1','kg/kg']):
        conv_factor = 1000
    elif(ctrl_q.units in ['g/kg']):
        conv_factor = 1
    else:
        warnings.warn("Cannot determine units of q. Assuming kg/kg.")
        conv_factor = 1000

    # tile control climatology to match length of pert simulation time dim
    ctrl_q_clim_tiled = tile_data(ctrl_q_clim,pert_q)

    # calculate specific humidity response using user-specified method
    if(method=='pendergrass'):
        diff_q = (pert_q - ctrl_q_clim_tiled)/ctrl_q_clim_tiled
    elif(method=='linear'):
        diff_q = pert_q - ctrl_q_clim_tiled
    elif(method in ['kramer','zelinka']):
        diff_q = np.log(pert_q.where(pert_q>0)) - np.log(
            ctrl_q_clim_tiled.where(ctrl_q_clim_tiled>0))
    else:
        raise ValueError(
            "Please select a valid choice for the method argument.")
    
    # read in and regrid water vapor kernel
    kernel = check_plev(get_kern(kern))
    regridder = xe.Regridder(kernel[qlw_key],diff_q,method='bilinear',
                             extrap_method="nearest_s2d",
                             reuse_weights=False,periodic=True)

    qlw_kernel = tile_data(regridder(kernel[qlw_key],skipna=True),diff_q)
    qsw_kernel = tile_data(regridder(kernel[qsw_key],skipna=True),diff_q)  

    # regrid T/q to kernel pressure levels
    # we have to extrapolate in case the lowest model plev is above the
    # kernel's.
    kwargs = {'fill_value':'extrapolate'}
    diff_q = diff_q.interp_like(qlw_kernel,kwargs=kwargs)
    ctrl_q_clim = ctrl_q_clim.interp(plev=qlw_kernel.plev,kwargs=kwargs)
    ctrl_q_clim.plev.attrs['units'] = ctrl_q.plev.units
    ctrl_ta_clim = ctrl_ta_clim.interp(plev=qlw_kernel.plev,kwargs=kwargs)
    ctrl_ta_clim.plev.attrs['units'] = ctrl_ta.plev.units

    # create the normalization factor, which corresponds to the increase
    # in specific humidity for a 1K increate in temperature
    norm = tile_data(calc_q_norm(ctrl_ta_clim,ctrl_q_clim,method=method),
                     diff_q)
    
    # use get_dp in climkern.util to calculate layer thickness
    dp = get_dp(diff_q,pert_ps,pert_trop,layer='troposphere')
                    
    # calculate feedbacks
<<<<<<< HEAD
    qlw_feedback = (qlw_kernel / norm * diff_q * conv_factor * dp / 10000).sum(
        dim="plev", min_count=1
    ).drop_vars("units")
    qsw_feedback = (
        (qsw_kernel / norm * diff_q * conv_factor * dp / 10000)
        .sum(dim="plev", min_count=1)
        .fillna(0)
    ).drop_vars("units")
=======
    qlw_feedback = (qlw_kernel/norm * diff_q * conv_factor * dp/10000).sum(
        dim='plev',min_count=1)
    qsw_feedback = (qsw_kernel/norm * diff_q * conv_factor * dp/10000).sum(
        dim='plev',min_count=1).fillna(0)
>>>>>>> 2eb76815

    # one complication: CloudSat needs to be masked so we don't fill the NaNs
    # with zeros
    if(kern=='CloudSat'):
        qsw_feedback = qsw_feedback.where(qsw_kernel.sum(
            dim='plev',min_count=1).notnull())
    
    return(qlw_feedback,qsw_feedback)

def calc_dCRE_SW(ctrl_FSNT,pert_FSNT,ctrl_FSNTC,pert_FSNTC):
    """
    Calculate the change in the SW cloud radiative effect at the TOA.

    Parameters
    ----------
    ctrl_FSNT : xarray DataArray
        Three-dimensional DataArray containing the all-sky net shortwave flux
        at the top-of-atmosphere in the control simulation
        with coords of time, lat, and lon and units of Wm^-2. It should be
        oriented such that positive = downwards/incoming.
        
    pert_FSNT : xarray DataArray
        Three-dimensional DataArray containing the all-sky net shortwave flux
        at the top-of-atmosphere in the perturbed simulation
        with coords of time, lat, and lon and units of Wm^-2. It should be
        oriented such that positive = downwards/incoming.

    ctrl_FSNTC : xarray DataArray
        Three-dimensional DataArray containing the clear-sky net shortwave 
        flux at the top-of-atmosphere in the control simulation
        with coords of time, lat, and lon and units of Wm^-2. It should be
        oriented such that positive = downwards/incoming.
        
    pert_FSNTC : xarray DataArray
        Three-dimensional DataArray containing the clear-sky net shortwave 
        flux at the top-of-atmosphere in the perturbed simulation
        with coords of time, lat, and lon and units of Wm^-2. It should be
        oriented such that positive = downwards/incoming.
    

    Returns
    -------
    dCRE_SW : xarray DataArray
        Three-dimensional DataArray containing the change in shortwave cloud
        radiative effect at the top-of-atmosphere with coords of time, lat, 
        and lon and units of Wm^-2. positive = downwards.
    """
    # double check the signs of SW fluxes
    sw_coeff = -1 if ctrl_FSNT.mean() < 0 else 1

    ctrl_CRE_SW = sw_coeff * (ctrl_FSNT - ctrl_FSNTC)
    pert_CRE_SW = sw_coeff * (pert_FSNT - pert_FSNTC)

    return(pert_CRE_SW - ctrl_CRE_SW)

def calc_dCRE_LW(ctrl_FLNT,pert_FLNT,ctrl_FLNTC,pert_FLNTC):
    """
    Calculate the change in the LW cloud radiative effect at the TOA.

    Parameters
    ----------
    ctrl_FLNT : xarray DataArray
        Three-dimensional DataArray containing the all-sky net longwave flux
        at the top-of-atmosphere in the control simulation
        with coords of time, lat, and lon and units of Wm^-2. It should be
        oriented such that positive = downwards.
        
    pert_FLNT : xarray DataArray
        Three-dimensional DataArray containing the all-sky net longwave flux
        at the top-of-atmosphere in the perturbed simulation
        with coords of time, lat, and lon and units of Wm^-2. It should be
        oriented such that positive = downwards.

    ctrl_FLNTC : xarray DataArray
        Three-dimensional DataArray containing the clear-sky net longwave flux
        at the top-of-atmosphere in the control simulation
        with coords of time, lat, and lon and units of Wm^-2. It should be
        oriented such that positive = downwards.
        
    pert_FLNTC : xarray DataArray
        Three-dimensional DataArray containing the clear-sky net longwave flux
        at the top-of-atmosphere in the perturbed simulation
        with coords of time, lat, and lon and units of Wm^-2. It should be
        oriented such that positive = downwards.
    

    Returns
    -------
    dCRE_LW : xarray DataArray
        Three-dimensional DataArray containing the change in longwave cloud
        radiative effect at the top-of-atmosphere with coords of time, lat, 
        and lon and units of Wm^-2. positive = downwards.
    """
    # double check the signs of LW/SW fluxes
    lw_coeff = -1 if ctrl_FLNT.mean() > 0 else 1

    ctrl_CRE_LW = lw_coeff * (ctrl_FLNT - ctrl_FLNTC)
    pert_CRE_LW = lw_coeff * (pert_FLNT - pert_FLNTC)

    return(pert_CRE_LW - ctrl_CRE_LW)

def calc_cloud_LW(t_as,t_cs,q_lwas,q_lwcs,dCRE_lw,IRF_lwas,IRF_lwcs):
    """
    Calculate the radiative perturbation from the longwave cloud feedback
    using the adjustment method outlined in Soden et al. (2008).

    Parameters
    ----------
    t_as : xarray DataArray
        DataArray containing the vertically integrated all-sky radiative 
        perturbation at the TOA from the total temperature feedback. The 
        total temperature feedback is the sum of the Planck and lapse rate
        feedbacks. Should have dims of lat, lon, and time.

    t_cs : xarray DataArray
        DataArray containing the vertically integrated clear-sky radiative 
        perturbation at the TOA from the total temperature feedback. The 
        total temperature feedback is the sum of the Planck and lapse rate
        feedbacks. Should have dims of lat, lon, and time.

    q_lwas : xarray DataArray
        DataArray containing the vertically integrated LW all-sky radiative
        perturbation at the TOA from the water vapor feedback. Should have 
        coords of lat, lon, and time.

    q_lwcs : xarray DataArray
        DataArray containing the vertically integrated LW clear-sky radiative
        perturbation at the TOA from the water vapor feedback. Should have 
        coords of lat, lon, and time.

    dCRE_lw : xarray DataArray
        DataArray containing the change in LW cloud radiative effect at the 
        TOA with coords of time, lat, and lon and units of Wm^-2. positive 
        = downwards.

    IRF_lwas : xarray DataArray
        DataArray containing the LW all-sky instantaneous radiative forcing 
        in units of Wm^-2 with coords of lat, lon, and time.

    IRF_lwcs : xarray DataArray
        DataArray containing the LW clear-sky instantaneous radiative forcing
        in units of Wm^-2 with coords of lat, lon, and time.

    Returns
    -------
    lw_cld_feedback : xarray DataArray
        Three-dimensional DataArray containing the TOA radiative perturbation
        from the longwave cloud feedback.
    """
    # For now, we will assume all are on the same horizontal grid.
    # water vapor cloud masking term
    dq_lw = q_lwcs - q_lwas

    # temperature cloud masking term
    dt = t_cs - t_as

    # IRF cloud masking term
    # first double check that the LW IRF is positive
    irf_coeff = -1 if IRF_lwcs.mean() < 0 else 1
    dIRF_lw = irf_coeff * (IRF_lwcs - IRF_lwas)

    # calculate longwave cloud feedback
    lw_cld_feedback = dCRE_lw + dt + dq_lw + dIRF_lw

    return(lw_cld_feedback)

def calc_cloud_SW(alb_as,alb_cs,q_swas,q_swcs,dCRE_sw,IRF_swas,IRF_swcs):
    """
    Calculate the radiative perturbation from the shortwave cloud feedback
    using the adjustment method outlined in Soden et al. (2008).

    Parameters
    ----------
    alb_as : xarray DataArray
        DataArray containing the all-sky radiative perturbation at the TOA
        from the surface albedo feedback. Should have coords of lat, lon, and 
        time.

    alb_cs : xarray DataArray
        DataArray containing the clear-sky radiative perturbation at the TOA
        from the surface albedo feedback. Should have coords of lat, lon, and 
        time.

    q_swas : xarray DataArray
        DataArray containing the vertically integrated all-sky LW radiative 
        perturbation at the TOA from the shortwave water vapor feedback. 
        Should have coords of lat, lon, and time.

    q_swcs : xarray DataArray
        DataArray containing the vertically integrated clear-sky LW radiative 
        perturbation at the TOA from the shortwave water vapor feedback. 
        Should have coords of lat, lon, and time.

    dCRE_sw : xarray DataArray
        Three-dimensional DataArray containing the change in shortwave cloud
        radiative effect at the top-of-atmosphere with coords of time, lat, 
        and lon and units of Wm^-2. positive = downwards.

    IRF_swas : xarray DataArray
        The shortwave all-sky instantaneous radiative forcing in units of 
        Wm^-2 with coords of lat, lon, and time.

    IRF_swcs : xarray DataArray
        The shortwave clear-sky instantaneous radiative forcing in units of 
        Wm^-2 with coords of lat, lon, and time.

    Returns
    -------
    sw_cld_feedback : xarray DataArray
        Three-dimensional DataArray containing the TOA radiative perturbation
        from the shortwave cloud feedback.
    """
    # For now, we will assume all are on the same grid.
    # water vapor cloud masking term
    dq_sw = q_swcs - q_swas

    # surface albedo cloud masking term
    dalb = alb_cs - alb_as

    # IRF cloud masking term
    dIRF_sw = (IRF_swcs - IRF_swas)

    # calculate longwave cloud feedback
    sw_cld_feedback = dCRE_sw + dalb + dq_sw + dIRF_sw

    return(sw_cld_feedback)

def calc_cloud_LW_res(ctrl_FLNT,pert_FLNT,RF_lw,t_lw,q_lw):
    """
    Calculate the radiative perturbation from the shortwave cloud feedback
    using the residual method outlined in Soden & Held (2006).

    Parameters
    ----------
    ctrl_FLNT : xarray DataArray
        Three-dimensional DataArray containing the all-sky net longwave flux
        at the top-of-atmosphere in the control simulation
        with coords of time, lat, and lon and units of Wm^-2. It should be
        oriented such that positive = downwards.

    pert_FLNT : xarray DataArray
        Three-dimensional DataArray containing the all-sky net longwave flux
        at the top-of-atmosphere in the perturbed simulation
        with coords of time, lat, and lon and units of Wm^-2. It should be
        oriented such that positive = downwards.
        
    RF_lw : xarray DataArray
        The longwave all-sky radiative forcing in units of Wm^-2
        with coords of lat, lon, and time. This is usually the stratosphere-
        adjusted RF.

    t_lw : xarray DataArray
        DataArray containing the vertically integrated all-sky radiative 
        perturbation at the TOA from the total temperature feedback. The 
        total temperature feedback is the sum of the Planck and lapse rate
        feedbacks. Should have dims of lat, lon, and time.

    q_lw : xarray DataArray
        DataArray containing the vertically integrated LW all-sky radiative
        perturbation at the TOA from the water vapor feedback. Should have 
        coords of lat, lon, and time.
        
    Returns
    -------
    lw_cld_feedback : xarray DataArray
        Three-dimensional DataArray containing the TOA radiative perturbation
        from the longwave cloud feedback.
    """
    # Calculate ΔR as the difference in net longwave flux
    # double check that sign is correct first, though
    lw_coeff = 1 if ctrl_FLNT.mean() < 0 else -1
    dR_lw = lw_coeff * (pert_FLNT - ctrl_FLNT)

    irf_coeff = -1 if RF_lw.mean() < 0 else 1
    lw_cld_feedback = dR_lw - (irf_coeff * RF_lw) - t_lw - q_lw
    return(lw_cld_feedback)

def calc_cloud_SW_res(ctrl_FSNT,pert_FSNT,RF_sw,q_sw,alb_sw):
    """
    Calculate the radiative perturbation from the shortwave cloud feedback
    using the residual method outlined in Soden & Held (2006).

    Parameters
    ----------
    ctrl_FSNT : xarray DataArray
        Three-dimensional DataArray containing the all-sky net shortwave flux
        at the top-of-atmosphere in the control simulation
        with coords of time, lat, and lon and units of Wm^-2. It should be
        oriented such that positive = downwards/incoming.

    pert_FSNT : xarray DataArray
        Three-dimensional DataArray containing the all-sky net shortwave flux
        at the top-of-atmosphere in the perturbed simulation
        with coords of time, lat, and lon and units of Wm^-2. It should be
        oriented such that positive = downwards/incoming.

    RF_sw : xarray DataArray
        The shortwave all-sky radiative forcing in units of Wm^-2
        with coords of lat, lon, and time. This is usually the stratosphere-
        adjusted RF.

    q_sw : xarray DataArray
        DataArray containing the vertically integrated all-sky LW radiative 
        perturbation at the TOA from the shortwave water vapor feedback. 
        Should have coords of lat, lon, and time.

    alb_sw : xarray DataArray
        DataArray containing the all-sky radiative perturbation at the TOA
        from the surface albedo feedback. Should have coords of lat, lon, and 
        time.
        
    Returns
    -------
    sw_cld_feedback : xarray DataArray
        Three-dimensional DataArray containing the TOA radiative perturbation
        from the shortwave cloud feedback.
    """
    # Calculate ΔR as the difference in net shortwave flux
    dR_sw = pert_FSNT - ctrl_FSNT

    sw_cld_feedback = dR_sw - RF_sw - q_sw - alb_sw
    return(sw_cld_feedback)

def calc_strato_T(ctrl_ta,pert_ta,pert_ps,pert_trop=None,kern='GFDL',
                  sky='all-sky'):
    """
    Calculate the raditive pertubations (W/m^2) at the TOA from changes in
    statosphere air temperature using user-specified kernel. Horizontal
    resolution is kept at input data's resolution.
    
    Parameters
    ----------
    ctrl_ta : xarray DataArray
        DataArray containing air temperature on pressure levels in the
        control simulation. 4D with coordinates of time, latitude, longitude,
        and pressure level and units of K.
        
    pert_ta : xarray DataArray
        DataArray containing air temperature on pressure levels in the
        perturbed simulation. 4D with coordinates of time, latitude, 
        longitude, and pressure level and units of K.
        
    pert_ps : xarray DataArray
        DataArray containing surface pressure in the perturbed simulation. 3D
        with coordinates of time, latitude, and longitude and units of Pa or 
        hPa.
        
    pert_trop : xarray DataArray, optional
        DataArray containing tropopause pressure in the perturbed simulation.
        3D with coordinates of time, latitude, and longitude and units of Pa
        or hPa. If not provided, ClimKern will assume a tropopause height of
        300 hPa at the equator, linearly decreasing with the cosine of
        latitude to 100 hPa at the poles.

    kern : string, optional
        String specifying the name of the desired kernel. Defaults to "GFDL".
        
    sky : string, optional
        String, either "all-sky" or "clear-sky", specifying whether to
        calculate the all-sky or clear-sky feedbacks. Defaults to "all-sky".

    Returns
    -------
    T_feedback : xarray DataArray
        3D DataArray containing the vertically integrated radiative 
        perturbations caused by changes in stratospheric temperature. 
        Has coordinates of time, lat, and lon.
    """
    # get correct keys for all-sky or clear-sky
    t_key = 'lw_t' if check_sky(sky)=='all-sky' else 'lwclr_t'

    # check input coordinates
    for d in [ctrl_ta,pert_ta]:
        d = check_coords(d,ndim=4)
    pert_ps = check_coords(pert_ps,ndim=3)

    # check input units
    ctrl_ta = check_var_units(check_plev_units(ctrl_ta),'T')
    pert_ta = check_var_units(check_plev_units(pert_ta),'T')
    pert_ps = check_pres_units(pert_ps,"pert PS")

    # check tropopause units if provided by user, else create dummy tropopause
    if(type(pert_trop) == type(None)):
        pert_trop = make_tropo(pert_ps)
    else:
        pert_trop = check_coords(pert_trop)
        pert_trop = check_pres_units(pert_trop,"pert tropopause")

    # make climatology
    ctrl_ta_clim = make_clim(ctrl_ta)
    
    # calculate change in air temperature
    diff_ta = (pert_ta - tile_data(ctrl_ta_clim,pert_ta))
    
    # read in and regrid temperature kernel
    kernel = check_plev(get_kern(kern))
    regridder = xe.Regridder(kernel[t_key],diff_ta,method='bilinear',
                             reuse_weights=False,periodic=True,
                            extrap_method='nearest_s2d')
    ta_kernel = tile_data(regridder(kernel[t_key]),diff_ta)

    # regrid diff_ta to kernel pressure levels
    diff_ta = diff_ta.interp_like(ta_kernel,kwargs={
        "fill_value": "extrapolate"})
    
    # use get_function in climkern.util to calculate layer thickness
    dp = get_dp(diff_ta,pert_ps,pert_trop,layer='stratosphere')

    # calculate total temperature feedback
    T_feedback = ((ta_kernel * diff_ta.fillna(0)) * dp/10000
                  ).sum(dim='plev',min_count=1)
       
    return(T_feedback)

def calc_strato_q(ctrl_q,ctrl_ta,pert_q,pert_ps,pert_trop=None,
                     kern='GFDL',sky='all-sky',method='pendergrass'):
    """
    Calculate the raditive pertubations (W/m^2), LW & SW, at the TOA from 
    changes in stratospheric specific humidity using user-specified kernel.
    Horizontal resolution is kept at input data's resolution.

    Parameters
    ----------
    ctrl_q : xarray DataArray
        DataArray containing specific humidity on pressure levels in the
        control simulation. 4D with coordinates of time, latitude, longitude,
        and pressure level and units of "1", "kg/kg", or "g/kg".

    ctrl_ta : xarray DataArray
        DataArray containing air temperature on pressure levels in the
        control simulation. 4D with coordinates of time, latitude, longitude,
        and pressure level and units of K.
        
    pert_q : xarray DataArray
        DataArray containing specific humidity on pressure levels in the
        perturbed simulation. 4D with coordinates of time, latitude, 
        longitude, and pressure level and units of "1", "kg/kg", or "g/kg".
        
    pert_ps : xarray DataArray
        DataArray containing surface pressure in the perturbed simulation. 3D
        with coordinates of time, latitude, and longitude and units of Pa or 
        hPa.
        
    pert_trop : xarray DataArray, optional
        DataArray containing tropopause pressure in the perturbed simulation.
        3D with coordinates of time, latitude, and longitude and units of Pa
        or hPa. If not provided, ClimKern will assume a tropopause height of
        300 hPa at the equator, linearly decreasing with the cosine of
        latitude to 100 hPa at the poles.

    kern : string, optional
        String specifying the name of the desired kernel. Defaults to "GFDL".

    sky : string, optional
        String, either "all-sky" or "clear-sky", specifying whether to
        calculate the all-sky or clear-sky feedbacks. Defaults to "all-sky".

    method : string, optional
        Specifies the method to use to calculate the specific humidity
        feedback. Options are "pendergrass" (default), "kramer", "zelinka",
        and "linear". 

    Returns
    -------
    lw_q_feedback : xarray DataArray
        3D DataArray containing the vertically integrated radiative
        perturbations from changes in specific humidity in the stratosphere
        (longwave). Has coordinates of time, lat, and lon.
        
    sw_q_feedback : xarray DataArray
        3D DataArray containing the vertically integrated radiative 
        perturbations from changes in specific humidity in the stratosphere
        (shortwave). Has coordinates of time, lat, and lon.
    """
    # get correct keys for all-sky or clear-sky
    qlw_key = 'lw_q' if check_sky(sky)=='all-sky' else 'lwclr_q'
    qsw_key = 'sw_q' if sky=='all-sky' else 'swclr_q'

    # check input coordinates
    for d in [ctrl_q,ctrl_ta,pert_q]:
        d = check_coords(d,ndim=4)
    for d in [pert_ps]:
        d = check_coords(d)

    # check input units
    ctrl_ta = check_var_units(check_plev_units(ctrl_ta),'T')
    ctrl_q = check_var_units(check_plev_units(ctrl_q),'q')
    pert_q = check_var_units(check_plev_units(pert_q),'q')
    pert_ps = check_pres_units(pert_ps,"pert PS")

    # check tropopause units if provided by user, else create dummy tropopause
<<<<<<< HEAD
    if type(pert_trop) == type(None):
        pert_trop = make_tropo(pert_ps)
=======
    if(type(pert_trop) == type(None)):
        pert_trop = make_tropo(ctrl_ps)
>>>>>>> 2eb76815
    else:
        pert_trop = check_coords(pert_trop)
        pert_trop = check_pres_units(pert_trop,"pert tropopause")
    
    # make climatology
    ctrl_q_clim = make_clim(ctrl_q)
    ctrl_ta_clim = make_clim(ctrl_ta)

    # if q has units of unity or kg/kg, we will have to 
    # multiply by 1000 later on to make it g/kg
    if(ctrl_q.units in ['1','kg/kg']):
        conv_factor = 1000
    elif(ctrl_q.units in ['g/kg']):
        conv_factor = 1
    else:
        warnings.warn("Cannot determine units of q. Assuming kg/kg.")
        conv_factor = 1000

    # tile control climatology to match length of pert simulation time dim
    ctrl_q_clim_tiled = tile_data(ctrl_q_clim,pert_q)
    
    if(method=='pendergrass'):
        diff_q = (pert_q - ctrl_q_clim_tiled)/ctrl_q_clim_tiled
    elif(method=='linear'):
        diff_q = pert_q - ctrl_q_clim_tiled
    elif(method in ['kramer','zelinka']):
        diff_q = np.log(pert_q) - np.log(ctrl_q_clim_tiled)
    else:
        raise ValueError(
            "Please select a valid choice for the method argument.")
    
    # read in and regrid water vapor kernel
    kernel = check_plev(get_kern(kern))
    regridder = xe.Regridder(kernel[qlw_key],diff_q,method='bilinear',
                             extrap_method="nearest_s2d",
                             reuse_weights=False,periodic=True)

    qlw_kernel = tile_data(regridder(kernel[qlw_key],skipna=True),diff_q)
    qsw_kernel = tile_data(regridder(kernel[qsw_key],skipna=True),diff_q)  

    # regrid diff_q, ctrl_q_clim, and ctrl_ta_clim to kernel pressure levels
    kwargs = {'fill_value':'extrapolate'}
    diff_q = diff_q.interp_like(qlw_kernel,kwargs=kwargs)
    ctrl_q_clim = ctrl_q_clim.interp(plev=qlw_kernel.plev,kwargs=kwargs)
    ctrl_q_clim.plev.attrs['units'] = ctrl_q.plev.units
    ctrl_ta_clim = ctrl_ta_clim.interp(plev=qlw_kernel.plev,kwargs=kwargs)
    ctrl_ta_clim.plev.attrs['units'] = ctrl_ta.plev.units

    # create the normalization factor, which corresponds to the increase
    # in specific humidity for a 1K increate in temperature
    norm = tile_data(calc_q_norm(ctrl_ta_clim,ctrl_q_clim,method=method),
                     diff_q)
    
    # use get_function in climkern.util to calculate layer thickness
    dp = get_dp(diff_q,pert_ps,pert_trop,layer='stratosphere')
                    
    # calculate feedbacks
    qlw_feedback = (qlw_kernel/norm * diff_q * conv_factor * dp/10000).sum(
        dim='plev',min_count=1)
    qsw_feedback = (qsw_kernel/norm * diff_q * conv_factor * dp/10000).sum(
        dim='plev',min_count=1).fillna(0)

    # one complication: CloudSat needs to be masked so we don't fill the NaNs
    # with zeros
    if(kern=='CloudSat'):
        qsw_feedback = qsw_feedback.where(qsw_kernel.sum(
            dim='plev',min_count=1).notnull())
    
    return(qlw_feedback,qsw_feedback)

def calc_RH_feedback(ctrl_q,ctrl_ta,ctrl_ps,pert_q,pert_ta,pert_ps,
                     pert_trop=None,kern='GFDL',sky='all-sky',
                     method='pendergrass'):
    """
    Calculate the TOA radiative perturbations from changes in relative
    humidity following Held & Shell (2012). Horizontal resolution is 
    kept at input data's resolution.
    
    Parameters
    ----------
    ctrl_q : xarray DataArray
        DataArray containing specific humidity on pressure levels in the 
        control simulation. Must be 4D with coords of time, lat, lon, and plev
        with units of either "1", "kg/kg", or "g/kg".

    ctrl_ta : xarray DataArray
        DataArray containing air temperature on pressure levels in the control
        simulation. Must be 4D with coords of time, lat, lon, and plev with 
        units "K".
        
    ctrl_ps : xarray DataArray
        DataArray containing surface pressure in the control simulation. 3D 
        with coordinates of time, latitude, and longitude and units of Pa or 
        hPa.
        
    pert_q : xarray DataArray
        DataArray containing specific humidity on pressure levels in the
        perturbed simulation. 4D with coordinates of time, latitude, 
        longitude, and pressure level and units of "1", "kg/kg", or "g/kg".
        
    pert_ps : xarray DataArray
        DataArray containing surface pressure in the perturbed simulation. 3D
        with coordinates of time, latitude, and longitude and units of Pa or 
        hPa.
        
    pert_trop : xarray DataArray, optional
        DataArray containing tropopause pressure in the perturbed simulation.
        3D with coordinates of time, latitude, and longitude and units of Pa
        or hPa. If not provided, ClimKern will assume a tropopause height of
        300 hPa at the equator, linearly decreasing with the cosine of
        latitude to 100 hPa at the poles.

    kern : string, optional
        String specifying the name of the desired kernel. Defaults to "GFDL".

    sky : string, optional
        String, either "all-sky" or "clear-sky", specifying whether to
        calculate the all-sky or clear-sky feedbacks. Defaults to "all-sky".

    method : string, optional
        Specifies the method to use to calculate the specific humidity
        feedback. Options are "pendergrass" (default), "kramer", "zelinka",
        and "linear". 

    Returns
    -------
    RH_feedback : xarray DataArray
        3D DataArray containing the vertically integrated radiative 
        perturbations from changes in relative humidity (LW+SW).
        Has coordinates of time, lat, and lon.
    """
    # get correct keys for all-sky or clear-sky
    qlw_key = 'lw_q' if check_sky(sky)=='all-sky' else 'lwclr_q'
    qsw_key = 'sw_q' if sky=='all-sky' else 'swclr_q'

    # check input coordinates
    for d in [ctrl_q,ctrl_ta,pert_q,pert_ta]:
        d = check_coords(d,ndim=4)
    for d in [ctrl_ps,pert_ps]:
        d = check_coords(d)

    # check input units
    ctrl_ta = check_var_units(check_plev_units(ctrl_ta),'T')
    pert_ta = check_var_units(check_plev_units(pert_ta),'T')
    ctrl_q = check_var_units(check_plev_units(ctrl_q),'q')
    pert_q = check_var_units(check_plev_units(pert_q),'q')
    ctrl_ps = check_pres_units(ctrl_ps,"ctrl PS")
    pert_ps = check_pres_units(pert_ps,"pert PS")

    # check tropopause units if provided by user, else create dummy tropopause
    if(type(pert_trop) == type(None)):
        pert_trop = make_tropo(ctrl_ps)
    else:
        pert_trop = check_coords(pert_trop)
        pert_trop = check_pres_units(pert_trop,"pert tropopause")
    
    # make climatology
    ctrl_ps_clim = make_clim(ctrl_ps)
    ctrl_q_clim = make_clim(ctrl_q)
    ctrl_q_clim = ctrl_q_clim.where(ctrl_q_clim.plev<ctrl_ps_clim)
    ctrl_ta_clim = make_clim(ctrl_ta)
    ctrl_ta_clim = ctrl_ta_clim.where(ctrl_ta_clim.plev<ctrl_ps_clim)

    # if q has units of unity or kg/kg, we will have to 
    # multiply by 1000 later on to make it g/kg
    if(ctrl_q.units in ['1','kg/kg']):
        conv_factor = 1000
    elif(ctrl_q.units in ['g/kg']):
        conv_factor = 1
    else:
        warnings.warn("Cannot determine units of q. Assuming kg/kg.")
        conv_factor = 1000

    # tile control climatology to match length of pert simulation time dim
    ctrl_q_clim_tiled = tile_data(ctrl_q_clim,pert_q)
    
    if(method=='pendergrass'):
        diff_q = (pert_q - ctrl_q_clim_tiled)/ctrl_q_clim_tiled
    elif(method=='linear'):
        diff_q = pert_q - ctrl_q_clim_tiled
    elif(method in ['kramer','zelinka']):
        diff_q = np.log(pert_q) - np.log(ctrl_q_clim_tiled)
    else:
        raise ValueError(
            "Please select a valid choice for the method argument.")

    # for the RH feedback, we also need the T response
    diff_ta = pert_ta - tile_data(ctrl_ta_clim,pert_ta)
    
    # read in and regrid water vapor kernel
    kernel = check_plev(get_kern(kern))
    regridder = xe.Regridder(kernel[qlw_key],diff_q,method='bilinear',
                             extrap_method="nearest_s2d",
                             reuse_weights=False,periodic=True)
    q_kernel = kernel[qlw_key] + kernel[qsw_key]
    q_kernel = tile_data(regridder(q_kernel,skipna=True),diff_q)

    # regrid diff_q, ctrl_q_clim, and ctrl_ta_clim to kernel pressure levels
    kwargs = {'fill_value':'extrapolate'}
    diff_q = diff_q.interp_like(q_kernel,kwargs=kwargs)
    diff_ta = diff_ta.interp_like(q_kernel,kwargs=kwargs)
    ctrl_q_clim = ctrl_q_clim.interp(plev=q_kernel.plev,kwargs=kwargs)
    ctrl_q_clim.plev.attrs['units'] = ctrl_q.plev.units
    ctrl_ta_clim = ctrl_ta_clim.interp(plev=q_kernel.plev,kwargs=kwargs)
    ctrl_ta_clim.plev.attrs['units'] = ctrl_ta.plev.units

    # create the normalization factor, which corresponds to the increase
    # in specific humidity for a 1K increate in temperature
    norm = tile_data(calc_q_norm(ctrl_ta_clim,ctrl_q_clim,method=method),
                     diff_q)
    
    # use get_dp in climkern.util to calculate layer thickness
    dp = get_dp(diff_q,pert_ps,pert_trop,layer='troposphere')

    # calculate RH_feedback
    RH_feedback = ((q_kernel/norm * diff_q * conv_factor * dp/10000)
                   - (q_kernel * diff_ta * dp/10000)).sum(
        dim='plev',min_count=1).fillna(0)

    # one complication: CloudSat needs to be masked so we don't fill the NaNs
    # with zeros
    if(kern=='CloudSat'):
        RH_feedback = RH_feedback.where(q_kernel.sum(
            dim='plev',min_count=1).notnull())
    
    return(RH_feedback)

def tutorial_data(label):
    """
    Retrieve tutorial data which should be located in the package's
    "data" folder.

    Parameters
    ----------
    name : string
        Specifies which data to access. Choices are "ctrl", "pert", "IRF", or 
        "adjRF" for the 1xCO2, 2xCO2, instantaneous radiative forcing, and
        stratosphere-adjusted radiative forcing, respectively.

    Returns
    -------
    data : xarray Dataset
        Requested tutorial dataset.
    """
    if label not in ['ctrl','pert','IRF','adjRF']:
        raise ValueError('Invalid data name. See docstring for options.')
    path = 'data/tutorial_data/'+ label + ".nc"
    data = xr.open_dataset(files('climkern').joinpath(path))
    return data

def spat_avg(data,lat_bound_s=-90,lat_bound_n=90):
    """
    Compute the spatial average while weighting for cos(latitude), optionally
    specifying latitudinal boundaries.

    Parameters
    ----------
    data : Xarray DataArray
        3D input data over which to compute the spatial average.

    lat_bound_s : float, optional
        Latitude of the southern boundary of the area over which to average. 
        Defaults to -90 to compute a global average.

    lat_bound_n : float, optional
        Latitude of the northern boundary of the area over which to average. 
        Defaults to 90 to compute a global average.   

    Returns
    -------
    avg : Xarray DataArray
        New spatially averaged DataArray with latitude and longitude
        coordinates now removed.
    """
    # check coords, constrain area of interest, and take zonal mean
    data = check_coords(data).sel(lat=slice(lat_bound_s,lat_bound_n)).mean(
        dim='lon')
    # compute weights
    weights = np.cos(np.deg2rad(data.lat))/np.cos(np.deg2rad(data.lat)).sum()

    # compute average
    avg = (data * weights).sum(dim='lat')

    # return avg
    return(avg)<|MERGE_RESOLUTION|>--- conflicted
+++ resolved
@@ -393,7 +393,6 @@
     dp = get_dp(diff_q,pert_ps,pert_trop,layer='troposphere')
                     
     # calculate feedbacks
-<<<<<<< HEAD
     qlw_feedback = (qlw_kernel / norm * diff_q * conv_factor * dp / 10000).sum(
         dim="plev", min_count=1
     ).drop_vars("units")
@@ -402,12 +401,6 @@
         .sum(dim="plev", min_count=1)
         .fillna(0)
     ).drop_vars("units")
-=======
-    qlw_feedback = (qlw_kernel/norm * diff_q * conv_factor * dp/10000).sum(
-        dim='plev',min_count=1)
-    qsw_feedback = (qsw_kernel/norm * diff_q * conv_factor * dp/10000).sum(
-        dim='plev',min_count=1).fillna(0)
->>>>>>> 2eb76815
 
     # one complication: CloudSat needs to be masked so we don't fill the NaNs
     # with zeros
@@ -899,13 +892,8 @@
     pert_ps = check_pres_units(pert_ps,"pert PS")
 
     # check tropopause units if provided by user, else create dummy tropopause
-<<<<<<< HEAD
     if type(pert_trop) == type(None):
         pert_trop = make_tropo(pert_ps)
-=======
-    if(type(pert_trop) == type(None)):
-        pert_trop = make_tropo(ctrl_ps)
->>>>>>> 2eb76815
     else:
         pert_trop = check_coords(pert_trop)
         pert_trop = check_pres_units(pert_trop,"pert tropopause")
@@ -1190,4 +1178,4 @@
     avg = (data * weights).sum(dim='lat')
 
     # return avg
-    return(avg)+    return avg