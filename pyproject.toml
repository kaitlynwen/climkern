[build-system]
<<<<<<< HEAD
requires = ["setuptools","wheel"]
build-backend = "setuptools.build_meta"

[project]
name = "climkern"
authors = [
    {name = "Ty Janoski", email="tyfolino@gmail.com"},
]
requires-python = ">= 3.9"
version = "1.1.0"
dependencies = [
    "xarray>=0.16.2",
    "cf-xarray>=0.5.1",
    "cftime",
    "xesmf>=0.7.1",
    "importlib_resources",
    "pooch",
    "tqdm",
    "plac",
    "netCDF4",
]
readme="README.md"

[project.optional-dependencies]
test = [
    "pytest>=7,<8",
]

lint = [
    "precommit>=2.20.0"
]

# tools
[tool.black]
line-length = 88
target-version = ["py39","py310", "py311", "py312"]

# https://github.com/charliermarsh/ruff
[tool.ruff]
line-length = 88
target-version = "py311"
extend-select = [
    "E",      # style errors
    "F",      # flakes
    "D",      # pydocstyle
    "I001",   # isort
    "UP",     # pyupgrade
    "N",      # pep8-naming
    "C",      # flake8-comprehensions
    "B",      # flake8-bugbear
    "A001",   # flake8-builtins
    "RUF",    # ruff-specific rules
    "RUF100", # Unused noqa directive
]
extend-ignore = [
    "D100", # Missing docstring in public module
    "D101", # Missing docstring in public class
    "D103", # Missing docstring in public function
    "D107", # Missing docstring in __init__
    "D203", # 1 blank line required before class docstring
    "D205", # 1 blank line required between summary line and description
    "D212", # Multi-line docstring summary should start at the first line
    "D213", # Multi-line docstring summary should start at the second line
    "D413", # Missing blank line after last section
    "D416", # Section name should end with a colon
    "N806", # Variable in function should be lowercase
]
=======
requires = ["setuptools"]
build-backend = "setuptools.build_meta"
>>>>>>> 2eb76815
<|MERGE_RESOLUTION|>--- conflicted
+++ resolved
@@ -1,6 +1,5 @@
 [build-system]
-<<<<<<< HEAD
-requires = ["setuptools","wheel"]
+requires = ["setuptools"]
 build-backend = "setuptools.build_meta"
 
 [project]
@@ -66,8 +65,4 @@
     "D413", # Missing blank line after last section
     "D416", # Section name should end with a colon
     "N806", # Variable in function should be lowercase
-]
-=======
-requires = ["setuptools"]
-build-backend = "setuptools.build_meta"
->>>>>>> 2eb76815
+]